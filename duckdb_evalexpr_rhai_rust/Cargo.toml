--- conflicted
+++ resolved
@@ -16,10 +16,5 @@
 rhai-rand = "0.1.6"
 rhai-url = "0.0.5"
 
-<<<<<<< HEAD
 serde = { version = "1.0.207", features = ["derive"] }
-serde_json = "1.0.122"
-=======
-serde = { version = "1.0.203", features = ["derive"] }
-serde_json = "1.0.124"
->>>>>>> 2cf733dd
+serde_json = "1.0.124"